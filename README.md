# se

## Syntax

`se` is a command-line utility similar to [`sed`]. It can be called as

```text
se [OPTIONS] <SCRIPT> [FILE]...
```

where `<SCRIPT>` contains instructions (separated by `;` or `.`, see [below](#multiple-instructions)) of the form

```text
[:label][address][command]
```

The `command` is executed for each line from the input the `[FILE]`'s that matches the `address`.
While the syntax of the instruction is similar to `sed`'s, it is not the same and not meant to be so.
Rather than being a replacement, it is `sed`'s simplified cousin, using modernized syntax,
and written in Rust.

Same as `sed`, it can be used for string search and replace in files.

## How it works?

`se` works in a [similar way as `sed`]:

> `sed` maintains two data buffers: the active *pattern* space, and the auxiliary *hold* space.
> Both are initially empty.
>
> `sed` operates by performing the following cycle on each line of input: first, `sed` reads one line from
> the input stream, removes any trailing newline, and places it in the pattern space.
> Then commands are executed; each command can have an address associated to it: addresses are a kind
> of condition code, and a command is only executed if the condition is verified before the command
> is to be executed.
>
> When the end of the script is reached [...] the contents of
> pattern space are printed out to the output stream, adding back the trailing newline if
> it was removed. Then the next cycle starts for the next input line.

## Addresses

* Number like `1` or `278` points to a specific line. Line numbers start at 1.
* `1-5` an inclusive range of the lines between `1` and `5`.
  `-5` is equivalent to `1-5`.
  `1-` or `1-$` means all the lines from `1` to the final line.
* `//` or no address specified means that all the lines would match.
  If no address is given, this is the default.
* `$` matches the final line, so `5-$` (or `5-`) means a left-open interval.
  Commands in the block after `$` would run unconditionally, after processing the files,
  even after early stopping using `q`.
* `/regex/` matches the lines that match the regular expression specified between `/.../`.
  Regular expressions can be used as bounds of the ranges.
* `^regex$` can be used instead of `/^regex$/` when matching the whole line.
  Because in other cases regular expressions are delimited with `/.../`,
  even when not using slashes `\/` would be interpreted a escaped slash.
* `addr1,addr2,...,addrN` matches any of the addresses.
* `!` after the address negates it, e.g. `1!` means all the lines except the first.
* Addresses can be enclosed with brackets `(addr)`. It can be used together with negation,
  e.g. `(1,2,3)!` is equivalent to matching the `4-` range.

## Commands

* `p` – print the content of the pattern space as-is followed by a newline character.
* `P` – same as above, but without the newline.
* `l` – print the content of the pattern space after escaping the characters with Rust's
  [std::char::escape_default].
* `=` – print the line number.
* `s/src/dst/[limit]` – use regular expression to replace `src` with `dst` in the pattern space.
* `k N-M` – keep the characters from the `N-M` range (inclusive). `M` means `M`th character,
  `-M` is an left-open interval (same as `1-M`), `N-` is an right-open interval.
* `h` – hold the content of the pattern space to the hold space.
* `g` – get the content of the hold space to the pattern space.
* `x` – exchange the content of the pattern space with content of the hold space.
* `j` – push the content of the hold space at the back of the pattern space
        using a newline character as separator.
* `J` – same as above, but without the separator.
* `r [num]` – read `num` lines (1 by default) and append them to pattern space
        using newline as a separator.
* `z` – empty the content of pattern space. It is the same as `s/.*//`, but is more efficient.
* `d` – clear the content of the pattern space and immediately start processing next line.
* `"string"` or `'string'` – print the `string`. The `string` can contain special escape
  characters like `\n` or `\t`.
<<<<<<< HEAD
* `b label` – go to branch label `label`.
=======
* `e` – execute the content of the pattern space as a shell command. Save the stdout output
  of the command to pattern space. If the command returned with non-zero error code,
  stop and return the error code.
>>>>>>> ffa5e75c
* `q [code]` – exit with the `code` exit code (0 by default).

## Multiple instructions

When script contains multiple instructions, they can be delimited with `;` or `.`.

* `;` is used for chaining instructions. After processing the instruction,
  the pattern space would be processed using the following instruction.
* `.` marks the final instruction. If the address of the instruction would positively match,
  the processing of the line would stop after running the command,
  all the following instructions would be skipped.
  In a way, `.` works like the command `d`, but it does not clear the pattern space.

For example, the script

```text
/sed/ ">> " p .
      "   " p
```

when applied to this README would print it's content prepending each line containing the word "sed"
with ">> " and every other line (no address) with spaces. If `;` was used instead of `.`, the
lines containing the word "sed" would be printed twice, because of matching addresses in the both instructions.

## Differences from `sed`

* Using [Rust's Regex] regular expression syntax, including the syntax for flags
  e.g. `/(?i)regex/` is used instead of `/regex/i`. The flags can be used in
  matches as well as substitutions. With `(?x)` flag it is possible to write regular
  expressions in [verbose mode], which can include comments.
* Using `$N` for substitutions instead of `\N`.
* Not using the command groups syntax `{ cmd1 ; cmd2 ; ... }`,
  but instead reading commands directly e.g. `=p` (actually `="\n"p`, see above) is equivalent to `{ = ; p }` in `sed`.
* Only a subset of `sed` commands is supported and they can behave differently.
* Instead of `a string`, use `p"string"` to print the string after
  printing the line, same applies to `sed`s `i`.
* No support for branching.
* `sed` by default prints all the lines unless explicitly deleted.
  To achieve this behavior use `-a` (`--all`) flag to print all the lines.
* In `sed` the block after `$` runs on the final line, in `se`
  it is an instruction set that runs unconditionally on the program stop.
* `se` uses `s/src/dst/g` as a default rather than `s/src/dst/1` as `sed` does.
* `s/src/dst/` does pure substitution. It returns unchanged lines on no match, unlike `sed` which skips such lines.

|      `sed`       |       `se`          |
|------------------|---------------------|
| `=`              | `="\n"p`            |
| `i text`         | `p "text\n"`        |
| `a text`         | `"text\n" p`        |
| `{c1 ; c2 ; c3}` | `c1 c2 c3`          |
| `s/src/dst/`     | `s/src/dst/1`       |
| `s/src/dst/g`    | `s/src/dst/`        |
| `s/src/dst/flag` | `s/(?flag)src/dst/` |
| `s/(src)/\1/g`   | `s/(src)/$1/`       |
| `s/(src)/&/g`    | `s/(src)/$0/`       |
| `1,5p`           | `1-5p`              |
| `$p`             | `$p`                |

## `se` vs other command line utilities

|    other                       |   `se`                          |
|--------------------------------|---------------------------------|
| `cat README.md`                | `se 'p' README.md`              |
| `cat -n README.md`             | `se '= "\t" p' README.md`       |
| `sed 's/sed/###/g' README.md`  | `se -a 's/sed/###/' README.md`  |
| `head -n 5 README.md`          | `se '-5 p . q' README.md`       |
| `head -n 5 README.md`          | `se 'r4 p q' README.md`         |
| `cut -c '3-7' README.md`       | `se 'k3-7 p' README.md`\*       |
| `grep 'sed' README.md`         | `se '/sed/ p' README.md`        |
| `grep -c 'sed' README.md`      | `se -c '/sed/' README.md`       |
| `wc -l README.md`              | `se -c '' README.md`            |
| `wc -l README.md`              | `se '$=' README.md`             |
| `yes`                          | `echo 'yes' \| se ':x p bx'`    |

\* – but `se` understands unicode.

## Grammar

```text
Location       = [1-9][0-9]*
Regex          = '/' [^/]* '/'
WholeLine      = '^' [^$]* '$'
AddressAtom    = '$' | Location | Regex | WholeLine
Range          = AddressAtom? '-' AddressAtom?
Brackets       = AddressAtom | '(' Address ')'
Negated        = ( Brackets | Range ) '!'?
Address        = ( Negated ',' )+ Negated

Substitute     = 's' Regex [^/]* '/' ( [1-9][0-9]* | 'g' )?
String         = '"' [^"]* '"' | "'" [^']* "'"
Quit           = 'q' [0-9]*
Keep           = 'k' ([1-9][0-9]*)? '-' ([1-9][0-9]*)?
GoTo           = 'b' String
Command        = [=pPlnhgxjJrzd] | '\' Character | Quit | GoTo | Keep | String | Substitute

Label          = ':' String
Instruction    = Label? Address? Command*
Script         = ( Instruction ( ';' | '.' ) )* Instruction?
```

[`sed`]: https://www.gnu.org/software/sed/manual/sed.html
[Rust's Regex]: https://docs.rs/regex/latest/regex/
[verbose mode]: https://docs.rs/regex/latest/regex/?search=verbose#example-verbose-mode
[std::char::escape_default]: https://doc.rust-lang.org/std/primitive.char.html#method.escape_default
[similar way as `sed`]: https://www.gnu.org/software/sed/manual/sed.html#Execution-Cycle<|MERGE_RESOLUTION|>--- conflicted
+++ resolved
@@ -81,13 +81,10 @@
 * `d` – clear the content of the pattern space and immediately start processing next line.
 * `"string"` or `'string'` – print the `string`. The `string` can contain special escape
   characters like `\n` or `\t`.
-<<<<<<< HEAD
 * `b label` – go to branch label `label`.
-=======
 * `e` – execute the content of the pattern space as a shell command. Save the stdout output
   of the command to pattern space. If the command returned with non-zero error code,
   stop and return the error code.
->>>>>>> ffa5e75c
 * `q [code]` – exit with the `code` exit code (0 by default).
 
 ## Multiple instructions
