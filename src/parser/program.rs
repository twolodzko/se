--- conflicted
+++ resolved
@@ -3,17 +3,8 @@
     reader::{FileReader, Reader, StringReader},
     utils::skip_whitespace,
 };
-<<<<<<< HEAD
-use crate::{
-    address::Address,
-    command::Command,
-    program::{Action, Program},
-};
-use anyhow::{bail, Context, Result};
-=======
 use crate::{command::Command, program::Program, Action};
-use anyhow::Result;
->>>>>>> 83d7b7a3
+use anyhow::{Context, Result};
 use std::str::FromStr;
 
 impl TryFrom<&std::path::PathBuf> for Program {
