--- conflicted
+++ resolved
@@ -10,11 +10,7 @@
     Error,
 };
 use anyhow::{bail, Result};
-<<<<<<< HEAD
 use std::{collections::HashMap, str::FromStr};
-=======
-use std::str::FromStr;
->>>>>>> 34dbf55b
 
 impl TryFrom<&std::path::PathBuf> for Program {
     type Error = anyhow::Error;
@@ -90,13 +86,10 @@
             finally.push(cmd);
         }
     } else {
-<<<<<<< HEAD
         if let Some(label) = label {
             actions.push(Action::Command(Command::Label(label)));
         }
-=======
         address.replace_maybe(commands.first())?;
->>>>>>> 34dbf55b
         actions.push(Action::Condition(address, commands.len()));
         for cmd in commands.into_iter() {
             actions.push(Action::Command(cmd));
@@ -105,7 +98,6 @@
     Ok(())
 }
 
-<<<<<<< HEAD
 fn parse_label<R: Reader>(reader: &mut R) -> Result<Option<String>> {
     if let Some(':') = reader.peek()? {
         reader.next()?;
@@ -113,7 +105,9 @@
         Ok(Some(read_label(reader)?))
     } else {
         Ok(None)
-=======
+    }
+}
+
 impl Address {
     fn replace_maybe(&mut self, subst: Option<&Command>) -> Result<()> {
         match self {
@@ -131,7 +125,6 @@
             _ => (),
         }
         Ok(())
->>>>>>> 34dbf55b
     }
 }
 
